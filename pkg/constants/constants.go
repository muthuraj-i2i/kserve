--- conflicted
+++ resolved
@@ -162,19 +162,13 @@
 	IstioSidecarStatusAnnotation          = "sidecar.istio.io/status"
 )
 
-<<<<<<< HEAD
-type AutoscalerClassType string
-type AutoscalerMetricsType string
-type AutoscalerKedaMetricsType string
-type AutoScalerKPAMetricsType string
-type AutoScalerType string
-=======
 type (
 	AutoscalerClassType      string
 	AutoscalerMetricsType    string
 	AutoScalerKPAMetricsType string
-)
->>>>>>> e5b7919b
+	AutoscalerKedaMetricsType string
+	AutoScalerType string
+)
 
 var (
 	AutoScalerKPAMetricsRPS         AutoScalerKPAMetricsType = "rps"
