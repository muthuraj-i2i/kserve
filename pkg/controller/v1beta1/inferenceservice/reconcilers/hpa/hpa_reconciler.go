--- conflicted
+++ resolved
@@ -186,15 +186,9 @@
 }
 
 // Reconcile ...
-<<<<<<< HEAD
-func (r *HPAReconciler) Reconcile() error {
-	// reconcile HorizontalPodAutoscaler
-	checkResult, _, err := r.checkHPAExist(r.client)
-=======
 func (r *HPAReconciler) Reconcile(ctx context.Context) (*autoscalingv2.HorizontalPodAutoscaler, error) {
 	// reconcile HorizontalPodAutoscaler
 	checkResult, existingHPA, err := r.checkHPAExist(ctx, r.client)
->>>>>>> e5b7919b
 	log.Info("HorizontalPodAutoscaler reconcile", "checkResult", checkResult, "err", err)
 	if err != nil {
 		return err
